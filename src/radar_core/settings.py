# src/radar_core/settings.py

# --- Python modules ---
# logging: defines functions and classes which implement a flexible event logging system for applications and libraries.
from logging import ERROR, DEBUG, INFO, WARNING, getLogger
# os: allows access to functionalities dependent on the Operating System
import os
# pathlib: provides an interface to work with file paths in a more readable and easier way than the older 'os.path'.
from pathlib import Path
# sys: provides access to some variables used or maintained by the interpreter and to functions that interact strongly
#      with the interpreter.
import sys

# --- Third Party Libraries ---
# dotenvy-py: loads environment variables from .env files (first occurrence wins)
import dotenvy_py
# pyyaml: is a YAML parser and emitter
import yaml

# --- App modules ---
# helpers: constants and functions that provide miscellaneous functionality
from radar_core.helpers.log_helper import verbose, DEFAULT_CONSOLE_LOG_LEVEL

logger_ = getLogger(__name__)


class Settings:
    """Application settings manager"""
    _config: dict | None = None  # Class-level flag to ensure .env & YAML config are loaded only once

    def __init__(self,
                 log_filename: str | None = None):
        """
        Initializes the settings object, ensuring configuration is loaded only once.
        - Ensures environment variables from .env are loaded.
        - Reads the main YAML configuration file.

        :param log_filename: Name to the log file.
        """
        # Preserve the current working path
        if Settings._config is not None:
            return

        self.verbosity_level = INFO  # Set the default verbosity level
        self.module_folder = Path(__file__).resolve().parent

        # Load environment variables
        self.load_env()
        self.log_config = self._get_log_config(log_filename)
        self.max_workers = self._get_max_workers()

        # Load YAML settings file
        Settings._config = self._read_yaml_file()

    def load_env(self) -> None:
        """
        Finds and loads the .env file into the process's environment variables.
        This method is idempotent and will only run once per application lifecycle.
        """
        # Find an .env file in the current or parent directories
<<<<<<< HEAD
        env_path_ = dotenvy_py.find_upwards('.env', 2)
=======
        env_path_ = dotenvy_py.find_upwards(str(self.module_folder / '.env'), 2)
        self.verbosity_level = self._get_log_level()
>>>>>>> ed40e443
        if env_path_:
            dotenvy_py.from_filename(env_path_)
            message_ = f"Found and loaded environment vars file {env_path_}"
            message_verbosity_level_ = DEBUG
        else:
<<<<<<< HEAD
            message_ = "No environment file found. Continuing with available environment variables."
=======
            message_ = f"No environment vars file found ({env_path_}), Continuing without it."
>>>>>>> ed40e443
            message_verbosity_level_ = WARNING
        self.verbosity_level = self._get_log_level()

        verbose(message_, message_verbosity_level_, self.verbosity_level)

    @staticmethod
    def _get_log_level() -> int:
        """
        Determines and returns the appropriate logging level based on the environment variable
        'RADAR_LOG_LEVEL', or defaults to the predefined INFO level if the variable is unset or invalid.

        :return: The obtained or default logging level.
        """
        default_log_level_ = INFO
        env_log_level_ = os.getenv('RADAR_LOG_LEVEL') or str(default_log_level_)

        try:
            log_level_ = int(env_log_level_)

            # Calculate level by flooring to the nearest 10. If outside range 10-59, return default
            return (log_level_ // 10) * 10 if 10 <= log_level_ <= 59 else default_log_level_

        except ValueError:
            return default_log_level_

    def _get_log_config(self,
                        log_filename: str | None = None) -> dict:
        """
        Generates a declarative log configuration dictionary,
         which will allow or not file logging based on the RADAR_ENABLE_FILE_LOGGING value.

        :param log_filename: Name to the log file.

        :return: A dictionary with the logging configuration.
        """
        main_folder_ = Path(__file__).resolve().parent  # radar_core folder
        enable_file_logging_ = os.getenv('RADAR_ENABLE_FILE_LOGGING', 'true').lower() in ('true', '1', 't')
        handlers_ = ["console"]
        config_: dict = {
            "version": 1,
            "disable_existing_loggers": False,
            "formatters": {
                "default": {
                    "format": "%(asctime)s; %(name)-45s; %(levelname)-8s; line %(lineno)3d; %(message)s",
                    "datefmt": "%Y-%m-%d %H:%M:%S",
                }
            },
            "handlers": {
                "console": {
                    "class": "logging.StreamHandler",
                    "formatter": "default",
                    "level": DEFAULT_CONSOLE_LOG_LEVEL if enable_file_logging_ else self.verbosity_level,
                }
            },
            "root": {
                "level": DEBUG,
                "handlers": handlers_,
            },
        }

        if enable_file_logging_:
            logs_folder_ = main_folder_ / "logs"
            os.makedirs(logs_folder_, exist_ok=True)

            if not log_filename:
                main_file = getattr(sys.modules["__main__"], "__file__", None)  # Get the main file of the running stack
                log_filename = Path(main_file).name.removesuffix('.py') if main_file else "app"

            log_file_path_ = logs_folder_ / f'{log_filename}.log'

            config_["handlers"]["file"] = {
                "class": "logging.handlers.RotatingFileHandler",
                "formatter": "default",
                "filename": str(log_file_path_),
                "maxBytes": 524288,
                "backupCount": 3,
                "level": self.verbosity_level,
            }
            handlers_.append("file")

        return config_

    def _get_max_workers(self) -> int:
        """
        Retrieves the maximum number of workers based on the RADAR_MAX_WORKERS env var.
        If the value is a positive integer, it is returned; otherwise, the default value is 0.
        Handles invalid values gracefully by logging a warning message.

        :return: The maximum number of workers based on the environment variable,
            or 0 if the value is not a positive integer or invalid.
        """
        env_max_workers_ = os.getenv('RADAR_MAX_WORKERS') or '0'

        try:
            max_workers_ = int(env_max_workers_)

            # Return the value only if it's a positive integer, otherwise 0.
            return max_workers_ if max_workers_ > 0 else 0

        except ValueError:
            message_ = f"Invalid value for RADAR_MAX_WORKERS: '{env_max_workers_}'. Must be an integer. Defaulting to all available cores."
            verbose(message_, WARNING, self.verbosity_level)
            logger_.warning(message_)
            return 0

    def _read_yaml_file(self) -> dict | None:
        """
        Reads and parses a YAML file, converting it into a Python object. Handles errors gracefully.

        :return: A dictionary representation of the parsed YAML file. If there is an error during parsing, None is returned.
        """
        # Get the settings file path from the environment variable or use a default
        file_path_ = self.module_folder / os.getenv('RADAR_SETTING_FILE', 'settings.yml')
        message_ = f'Reading YAML file {file_path_}...'
        verbose(message_, INFO, self.verbosity_level)
        logger_.info(message_)

        try:
            with open(file_path_, 'r') as file:
                return yaml.safe_load(file)

        except yaml.YAMLError as e:
            # Log error
            message_ = f'Error reading YAML file {file_path_}.'
            verbose(message_, ERROR, self.verbosity_level)
            logger_.exception(message_, exc_info=e)
            return None

        except FileNotFoundError as e:
            # Log error
            message_ = f'Settings file not found at {file_path_}. Please check the SETTING_FILE environment variable or ensure settings.yml exists.'
            verbose(message_, ERROR, self.verbosity_level)
            logger_.exception(message_, exc_info=e)
            raise FileNotFoundError(message_) from e

    def get_symbols(self) -> list[str]:
        """Returns the list of symbols to analyze."""
        return self._config.get('symbols', []) if self._config else []

    def get_undeletable(self) -> list[str]:
        """Returns the list of symbols that cannot be deleted from the database."""
        done_list_ = [] if self._config is None else self._config.get('done', []) or []
        return done_list_ + self.get_symbols()

    def get_shortables(self) -> list[str]:
        """Returns the list of symbols that can be shorted."""
        # Get the symbol list and convert it to a set for more efficient search
        symbols_set_ = set(self.get_symbols())

        # Get the 'raw' shortables list
        raw_shortables_ = self._config.get('shortables', [])

        # Filter shortables: only those that are also in the symbol set, and return the result as a list
        # Use list comprehension: [expression for item in iterable if condición]
        return [shortable_ for shortable_ in raw_shortables_ if shortable_ in symbols_set_]

    def get_evaluable_strategies(self) -> list[str]:
        """Returns the list of strategy Acronyms that can be evaluated."""
        return self._config.get('evaluable_strategies', []) if self._config else []<|MERGE_RESOLUTION|>--- conflicted
+++ resolved
@@ -58,22 +58,14 @@
         This method is idempotent and will only run once per application lifecycle.
         """
         # Find an .env file in the current or parent directories
-<<<<<<< HEAD
-        env_path_ = dotenvy_py.find_upwards('.env', 2)
-=======
         env_path_ = dotenvy_py.find_upwards(str(self.module_folder / '.env'), 2)
         self.verbosity_level = self._get_log_level()
->>>>>>> ed40e443
         if env_path_:
             dotenvy_py.from_filename(env_path_)
             message_ = f"Found and loaded environment vars file {env_path_}"
             message_verbosity_level_ = DEBUG
         else:
-<<<<<<< HEAD
-            message_ = "No environment file found. Continuing with available environment variables."
-=======
             message_ = f"No environment vars file found ({env_path_}), Continuing without it."
->>>>>>> ed40e443
             message_verbosity_level_ = WARNING
         self.verbosity_level = self._get_log_level()
 
